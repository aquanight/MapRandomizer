--- conflicted
+++ resolved
@@ -49,11 +49,7 @@
 common_mask = (
     (session.replay_buffer.episode_data.reward == 0) &
     session.replay_buffer.episode_data.toilet_good &
-<<<<<<< HEAD
-    (torch.mean(session.replay_buffer.episode_data.save_distances.to(torch.float), dim=1) < 4.20) &
-=======
     (torch.mean(session.replay_buffer.episode_data.save_distances.to(torch.float), dim=1) < 4.10) &
->>>>>>> d47a8300
     (session.replay_buffer.episode_data.graph_diameter <= 45)
 )
 
