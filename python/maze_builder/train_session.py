--- conflicted
+++ resolved
@@ -515,11 +515,7 @@
                                              cpu_executor=cpu_executor,
                                              render=render)
 
-<<<<<<< HEAD
-    def compute_losses(self, data: TrainingData, save_dist_weight: float, graph_diam_weight: float, mc_dist_weight: float):
-=======
     def compute_losses(self, data: TrainingData, save_dist_weight: float, graph_diam_weight: float, mc_dist_weight: float, toilet_weight: float):
->>>>>>> d47a8300
         env = self.envs[0]
         # map = env.compute_map(data.room_mask, data.room_position_x, data.room_position_y)
         raw_preds = self.model.forward_multiclass(
@@ -551,15 +547,6 @@
         mc_dist_mask = (data.mc_distances != 255)
         mc_dist_loss = torch.mean(torch.where(mc_dist_mask, (pred_mc_dist - data.mc_distances.to(torch.float)) ** 2, torch.zeros_like(pred_mc_dist)))
 
-<<<<<<< HEAD
-        loss = binary_loss + save_dist_loss * save_dist_weight + graph_diam_loss * graph_diam_weight + mc_dist_loss * mc_dist_weight
-        return loss, binary_loss.item(), save_dist_loss.item(), graph_diam_loss.item(), mc_dist_loss.item()
-
-
-    def train_batch(self, data: TrainingData, save_dist_weight: float, graph_diam_weight: float, mc_dist_weight: float):
-        self.model.train()
-        losses = self.compute_losses(data, save_dist_weight, graph_diam_weight, mc_dist_weight)
-=======
         loss = binary_loss + save_dist_loss * save_dist_weight + graph_diam_loss * graph_diam_weight + mc_dist_loss * mc_dist_weight + toilet_loss * toilet_weight
         return loss, binary_loss.item(), save_dist_loss.item(), graph_diam_loss.item(), mc_dist_loss.item(), toilet_loss.item()
 
@@ -567,7 +554,6 @@
     def train_batch(self, data: TrainingData, save_dist_weight: float, graph_diam_weight: float, mc_dist_weight: float, toilet_weight: float):
         self.model.train()
         losses = self.compute_losses(data, save_dist_weight, graph_diam_weight, mc_dist_weight, toilet_weight)
->>>>>>> d47a8300
         overall_loss = losses[0]
 
         self.optimizer.zero_grad()
