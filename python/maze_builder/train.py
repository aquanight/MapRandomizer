--- conflicted
+++ resolved
@@ -162,11 +162,6 @@
 # eval_batches = pickle.load(open('models/eval_batches.pkl', 'rb'))
 # session = pickle.load(open('models/checkpoint-3-train.pkl', 'rb'))
 # eval_batches = pickle.load(open('models/checkpoint-4-eval_batches.pkl', 'rb'))
-<<<<<<< HEAD
-
-=======
-# #
->>>>>>> 1d4de787
 model = DoorLocalModel(
     env_config=env_config,
     num_doors=envs[0].num_doors,
@@ -185,11 +180,7 @@
 model.state_value_lin.weight.data.zero_()
 model.state_value_lin.bias.data.zero_()
 optimizer = torch.optim.Adam(model.parameters(), lr=0.00005, betas=(0.9, 0.9), eps=1e-5)
-<<<<<<< HEAD
 replay_size = 2 ** 23
-=======
-replay_size = 2 ** 20
->>>>>>> 1d4de787
 session = TrainingSession(envs,
                           model=model,
                           optimizer=optimizer,
@@ -345,38 +336,23 @@
 # pickle_name = 'models/session-2023-02-17T20:14:59.079056.pkl'
 # pickle_name = 'models/07-31-session-2022-06-03T17:19:29.727911.pkl-bk30-small'
 # session = pickle.load(open(pickle_name, 'rb'))
-<<<<<<< HEAD
 # session = pickle.load(open(pickle_name + '-bk1', 'rb'))
-=======
-# session = pickle.load(open(pickle_name + '-bk35', 'rb'))
->>>>>>> 1d4de787
 # session.replay_buffer.resize(400000)
 # session.replay_buffer.resize(2 ** 23)
 # session.envs = envs
 # session.replay_buffer.episode_data.cand_count = torch.zeros_like(session.replay_buffer.episode_data.prob)
 num_params = sum(torch.prod(torch.tensor(list(param.shape))) for param in session.model.parameters())
-<<<<<<< HEAD
-# session.replay_buffer.resize(2 ** 21)
-# hist = 2 ** 23
-=======
 # session.replay_buffer.resize(2 ** 23)
 hist = 2 ** 20
->>>>>>> 1d4de787
 hist_c = 1.0
 hist_frac = 0.5
 batch_size = 2 ** 10
-<<<<<<< HEAD
 lr0 = 0.002
 lr1 = 0.0002
 num_candidates0 = 8
 num_candidates1 = 8
 # num_candidates0 = 40
 # num_candidates1 = 40
-=======
-lr = 0.002
-num_candidates0 = 8
-num_candidates1 = 8
->>>>>>> 1d4de787
 explore_eps_factor = 0.0
 # temperature_min = 0.02
 # temperature_max = 2.0
@@ -385,11 +361,7 @@
 temperature_max0 = 1000.0
 temperature_max1 = 10.0
 annealing_start = 0
-<<<<<<< HEAD
 annealing_time = 1024
-=======
-annealing_time = 128
->>>>>>> 1d4de787
 pass_factor = 1.0
 print_freq = 8
 total_reward = 0
@@ -405,12 +377,9 @@
 session.decay_amount = 0.01
 session.optimizer.param_groups[0]['betas'] = (0.9, 0.9)
 session.optimizer.param_groups[0]['eps'] = 1e-5
-<<<<<<< HEAD
 ema_beta0 = 0.99
 ema_beta1 = 0.9999
-=======
 session.average_parameters.beta = 0.995
->>>>>>> 1d4de787
 
 min_door_value = max_possible_reward
 torch.set_printoptions(linewidth=120, threshold=10000)
