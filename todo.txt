v113:
- DONE: add more sprites:
   - mm2 updated aroace sprite
   - Kiara sprite
   - check on Celeste/Madeline sprite and Fight (ARNF) sprite?
- implement stuff for new logic:
  - DONE: add `leaveWithRunway` case for `comeInWithSpringBallBounce`
  - DONE: add `comeInWithBlueSpringBallBounce`
  - DONE: implement constraints on "minExtraRunSpeed" and "maxExtraRunSpeed"
  - DONE: add "speedball" difficulty setting
  - DONE: implement `speedBall` logical requirement
  - DONE: re-implement `comeInSpeedballing` to resolve requirement like `speedBall`
  - DONE: implement "heatFramesWithEnergyDrops"
- DONE: reveal tile above sloped rooms like Terminator
- DONE: Various Mosaic fixes, pull in updates
- DONE: fix bug where quick reloading at end of elevator ride does a loadback
- DONE: Troubleshoot why shinesparking from Shaktool across West Sand Hall not in logic here:
  - http://localhost:8080/seed/iLuf_jofwAdNTZWzl1lagQ/data/visualizer/index.html
- DONE: Investigate rare failure in constructing reverse spoiler route
- DONE: investigate beam door graphical issue in Red Brin Elevator Room (and Forgotten Highway Elevator)
- DONE: investigate reported crash x-ray climbing west ocean
- DONE: fix slowlock with MB Skip option
- DONE: fix escape graphics (affecting ship, spore spawn, etc.)
- DONE: update credits, adding selicre in additional devs
- DONE: screw attack animation option
- DONE: beam doors
  - DONE: make sure hyper beam can open them.
  - DONE: take into account extra heat frames for charge door
  - DONE: fix charge door animation
  - DONE: unpause hook
  - DONE: keep door unlocked after opening
- DONE: add FX tests on Mosaic
  - DONE: possibly related: figure out why Climb doesn't have acid in escape anymore (sometimes?)
- DONE: treat first copy of filler items like key items for purposes of Forced placement
  - DONE: area-theme mode if ready
- DONE: include item priority order in spoiler JSON
- DONE: enable compression, to speed up spoiler JSON transfer: https://cseweb.ucsd.edu/classes/sp22/cse223B-a/tribbler/actix_web/middleware/struct.Compress.html
- DONE: alternative door color customization option
- DONE: fix escape timer graphics corruption/flickering
- DONE: add item priority strength to seed page
- DONE: fix ammo HUD display in Escape start


TODO:
<<<<<<< HEAD
- Fix glass tunnel PLM drawing: https://github.com/amoebaOfDoom/subversion/blob/master/Project/ASM/PLM%20draw%20fix.asm
=======
- prevent empty tiles (grid lines only) from showing as explored on mini-map?
>>>>>>> ed8c92ca
- model energy usage in the escape.
  - can be necessary to ensure beatability of seeds with reduced items and disabled escape refill.
- possible QoL: while pause menu is fading in, press R to immediately initiate switching to equipment screen
- add option to reroll seeds with not enough difficult required tricks?
- instructions on gmode and artificial morph
- fix g4 start location problem: https://discord.com/channels/1053421401354285129/1053434532973510748/1230346387628101643
- fix issue with Low/Off QoL Chozo Desolate hanging the randomizer (won't place SpaceJump).
- fix x-ray graphical glitches (seen in MemesAreHealthy seed):
  - affecting top row of HUD, etc.
- beam doors?
- map room teleports?
- update protogen sprite?
- look into faster decompression:
  - decompressor: https://github.com/tewtal/SHVC-LZSA2/blob/main/src/asar/lzsa2.asm
  - compressor: https://github.com/emmanuel-marty/lzsa
- override crystal flash helpers, for complementary suits
- fix weapon PowerBomb logic:
  - take into account that double hit is not possible with PowerBombPeriphery
  - take into account multiplier
- fix escape door staying open when entering from left (should close in MB1->MB2 cutscene?)
- Ensure game is logically beatable (f_DefeatedMotherBrain) as a check at the end of seed generation
  - Big Boy Room before Mother Brain Room can cause problems on low difficulty settings
- Remove unneeded items from last step in Desolate.
- heated elevator: mark with red platform?
- Debug eddie desolate seed:
  - https://maprando.com/seed/tPRO8Krh2LxvnQvA0HZzaw/
  - Why placed Grapple and Wasteland ETank?
- debug door lock logic:
  - door requiring heat frames to unlock from unheated side: http://localhost:8080/seed/UCp7ZDC5H6ZSmDlKOtYBXw/data/visualizer/index.html
- fix randomizer failing with all starting items.
- in logic pages From/To node selections, improve contrast for grayed-out nodes.
- reduced items?: new item progression preset & options
- investigate possible respin bug: turnaround spin-jump doesn't work after shooting up?: 
  - https://discord.com/channels/1053421401354285129/1073621773184159764/1205894290350407700
- fix vanilla map music when "Random" start puts you in room with no music change (plays title screen music).
- add more "carry shinecharge" strats.
- handle `unlocksDoors`?
- make sure cross-room notable strats actually check the setting for the notable
- fix issue with pause map scrolling beyond bounds
- adjust elevator heatFrames when fast elevators enabled
- spoiler map: show pop-up when hovering over step, to show additional collectible items (with their quantities) and instructions
  to double-click for details.
- fix issue with pause map scrolling beyond bounds
- add lower-detail partial map option, that hides more room-internal details including passages, doorways, elevator platforms
- consider putting reverse croc speedway into escape logic (using runway data from sm-json-data)
- consider building SOCD resolution into the randomizer (possibly with options for how it should work?)
  - maybe also a way to toggle between two controller layouts
  - maybe a way to bind directions to other inputs
  - maybe a way to bind diagonal to individual button
- add more leaveWithSpark strats in elevator rooms (including vertical?)
- add test in sm-json-data to check that "shinespark" occurs in requires for "leaveWithSpark" strats.
- set up offline script to generate BPS patch for each mosaic room/theme combination
- UN farming room gate requirements:
   - even on expert, it's still needing wave or a tank
- add option for additional shinecharge tile lenience for cross-room shortcharge
- should pink/orange door colors (on map) be changed to be less similar?
- rework QoL presets?:
  - keep same map options between Low and Default?
- consider making shaktool room one-way in map generation (so Reverse Shaktool strat could be moved up to Medium)
- in credits, show time spent in pause map
- have pause map mark most recent save (like in vanilla)
- fix OOB when leaving Kraid Room from right during fight
- main street shinespark frames need some looking into: "frames": 35 doesn't make sense?
- convert area arrows vs. letters to customization option
- remove implicit g-mode go back through door strats for up doors.
- add leaveRunningBlue exit condition (matching with comeInShinecharging)
- refine GT logic: not in logic with 7E+4R and 5 Supers, Grapple.
- clean up how door locks are modeled (including gray doors)
- clean up how cross-room strats are implemented
- proposal: eliminate implicit strats that cross through a door: exit/entrance conditions become only way to cross rooms.
- consider options to start with Wrecked Ship powered on, and/or Zebes awake (maybe in Max QoL)
- make start locations and hub locations only use door nodes
  - that way much less risk of getting broken (or made unsound) by logic changes
- map pools with movable toilet
- look into possible quicksave/load patch (like save states but not emulator-dependent)
  - could work better with music: continue playing same song or start from beginning if different
  - could retain game timer shown in credits
  - could retain map progress
  - could expire after a certain number of door transitions (e.g. 4?) or when using a save station
     - prevent accidental quickloads from losing lots of progress
     - retain incentive to use real save stations
- add door flags to refine logic
- logic:
  - mama turtle right item is basic with no items. is this ok?
  - post croc farm room with ice to get to top left is basic. should be "canTrickyUseFrozenEnemies" or "canCameraManip"?
- look at area-themed palettes again:
  - seaweed in main street with norfair palette
  - platforms in climb with brinstar palette
- add more hazard doors when walljump is turned off (or collectible)?:
  - left door to ridley
  - left door to West Ocean (gravity suit door)
- assume filler items are collected, when determining hard locations for key items?
- for key items, skip options that are filler (including already-placed semi-filler)?
- link to twin room in logic room pages.
- indicate g-mode regain mobility in logic pages. 
  - wait until after g-mode migration has made substantial progress.
- adjust heat damage multipliers?
- add physics/heated override to runway geometry
- fix toilet to restore x position on exit?
- leniency for shinecharge frames
- add robots.txt for dev service
- clear SRAM more fully when saved seed does not match:
  - save slot position is apparently being retained (e.g. starting with cursor on slot 3)
- proper saving/loading of custom presets
- revamp strat page: 
  - embed the video directly near the top? 
  - collapse the room diagram
- make tech and notable strat names in the Generate page link to the corresponding logic page.
  - need special handling for reusable notables though
- List notable strats in the main logic page.
- add a logic page for each difficulty tier (similar to the sections within the Generate page)
- clarify gate glitch leniency: that it doesn't apply to Pink Hopper Room gate
- consider prioritizing item placement at closer item locations relative to previous key item(s)
- split off toilet from aqueduct
- speed booster hall: heat frames could be slightly less?
- set up a more robust way for users to save & select presets
- overhaul two-phase randomization/customization process
  - create ROM in customization only
- move input ROM off Generate page (and into separate dialogue that only shows on first use).
- convert tech/strat AVIs to WebM & WebP (using ffmpeg CLI)
  - WebM/VP9 for full playback using HTML5 <video>
  - WebP for thumbnails
  - use image-rendering: pixelated
- logic: add some 3-room shinecharge strats to logic (ones that can work with existing schema)
- add notable for underwater canGateGlitch (Very Hard)?
- remove old-format farms and refills from sm-json-data?
- make hub requirements consistent with new farm approach?
  - actually probably don't need to define hub rooms anymore:
      - just check for ability to refill each resource type from the start location and get back
- logic pages (tech/room/strat): add way to fill out items/flags/resources/obstacles to simulate logic
- take another look at boss fights
  - create table to show in help button, to make boss logic more transparent (in addition to showing formulas)
  - 5 Super phantoon fight probably needs more requirements than it currently has.
- add objectives:
  - Larvas: 4 special items (replacing missiles)
  - Random?
- Improve save station balancing
  - Define "distance" in a way that accounts for ease of access (e.g. possible item/tech dependencies)?
- Improve area clustering
- investigate resource_multiplier bug that happened in Osse's seed with resource_multiplier=8:
  - https://maprando.com/seed/isnUf9YjIhvW-BJFrvFuyw/data/visualizer/index.html
  - (was from enemykill not using multiplier)
- Fix bug with cross-room jump?:
  - spoiler shows no logical path out of draygon until later than expected:
    https://maprando.com/seed/O4j4-NDrcwckyTtJMVqxdw/data/visualizer/index.html
- Slow progression item placement bug?:
  - supers placed on same step as Screw, although Missiles still available as filler:
    - https://maprando.com/seed/HwuYziIJUh-sCUM0YCAPRA/data/visualizer/index.html
  - possibly related: issue where filler items are re-randomized when trying new key item.
    - maybe re-randomizing is ok, but on success it should try replacing key item with Missile (instead of having Missile be first key item tried)
- fix quick reloading from bottom/top of elevator (to not skip back a save)
- handle canShinesparkWithReserve in randomizer (and remove it from being ignored)
- incrementally build graph traversal with increasing difficulty tiers, acquiring flags in the process.
  - will allow better accounting of the difficulty of boss fights in forced mode
  - should be faster too
  - improved spoiler log route
- show objective progress in pause menu (also zebes awake, phantoon defeated)?
  - or maybe make objective X's fade after collection?
- help buttons for rest of settings (e.g. explain boss proficiency calculations)
- logic simulator
- consider marking last save (and backup saves) with map icons in pause map.
- consider inverting the two colors of not-filled reserve tank in HUD?
- handle sba attacks in "enemyKill"
- "fast cutscenes" QoL option?: 
  - fast big boy cutscene
  - fast MB
  - fast saves, refills, maps?
  - item collection
- "item fanfare" option?
- QoL preset "Minimal" above "Off"?
- consider "Other option" for shinespark not to drain energy
- bug reported by somerando: on vanilla MB, escape sequence starts immediately on reload, instead of waiting for you to move.
  - also, death by waiting the escape timer out will load to previous save
- "flashing" customization option?
- "friendly" map pool option that tries to put easier rooms closer to ship, harder rooms further away
- Vanilla items option?
- Vanilla doors option?
  - lots of logic stuff to sort through
  - combining with non-vanilla map would be particularly challenging:
     - would need to change how boss gray doors are implemented
     - would need to mark the color of the opposite side of doors somehow, to warn against softlocks
     - not sure it would be worth the trouble
- logic: for strats that require coming in with Screw Attack (e.g. Mickey Mouse Room bottom, Blue Hopper Room) we need to 
  come in with normal physics from the other room
- model the bridge doors in West Ocean properly (can be used for bypassing locks on bottom-left/right doors)
- remove dead code for drawing lava/acid on map tiles.
- strats to add to logic:
  - tricky dash jump to get out of alcatraz with Morph + HiJump + SpeedBooster only (no wall jump or bombs)
  - ice clip through crumble in Green Brin Main Shaft? (in case internal door is not blue)
  - add notable (Medium) for reverse shaktool
  - spore spawn plasma SBA
  - enemy stuck moonfalls in Pink Brin Power Bomb and West Ocean
  - R-mode forced stand-up clips (needs testing):
    - GT Room
    - double chamber: right side (CF grapple clip too), if no walljumps
    - Acid Statue Room (no need for HiJump)
    - Mickey Mouse Room (alternative to CF grapple clip?)
    - West Ocean (alternative to ice clip?)
    - Wrecked Ship East Super Room: alternative to CF clip (farm the Coverns)
    - PCJR: up through crumble? (not sure if this can work, since enemy hit kills momentum and crumble respawns. If it works, where you can jump back up before crumble respawns, then CF clip would probably also work)
  - moondance in Bowling Alley top
- mosaic visual cues etc.:
  - InnerCrateria: 
    - Metal Pirates
    - top left of East Cac Alley, brick edge is wrong
    - Wasteland fake bricks (replace with pipes?)
    - Big Pink too many fake tiles in transition between fungal and brick
- make item music tracks consistent, to eliminate music restarts that can happen between two item rooms
- fix palette fade issue when entering MB room from left (Mother Brain starts from white?)
- possibly bad idea: should getting map station add arrows to other maps (ones leading into current map)?
- see if we can do something about silent snails with Zebes asleep music
- for forced mode, also use tier below Basic?
- enhancements to momentum conservation patch
  - remove need to be holding dash or to be in spin
  - reset speed boost counter whenever momentum conservation comes into play, to avoid making it too easy to get blue
  - retain speed when turning around with spin?
  - on ground, retain horizontal speed when unmorphing
    - by pressing up (or jump, if spring ball not equipped) while holding forward
  - in air, retain horizontal speed when soft unmorphing while holding forward
- add animated GIFs on room/tech/strat pages for notable strats.
- maybe overhaul how randomization/customization phases work: run customization on client (with Rust WebAssembly?)
  - make it so that customization can use matching version from when the seed was generated
  - include more options for customization
  - ROM won't need to be provided for generation, only customization
- handle runways with conditional physics (Volcano Room, Amphitheatre, East Pants Room)
- check why Tourian Escape Room 1 runway isn't allowing Speedball strat into Wrecked Ship Main Shaft (on Expert)
- remove invisible solid tile in Tourian Escape Room 1, above transition
- maybe move enhanced Samus controls into separate option (instead of Max QoL)?
- enforce tech dependencies:
  - e.g. enabling "canPreciseWalljump" should enable dependency "canWalljump"
  - disabling "canWalljump" should disable dependent "canPreciseWalljump"
- change how cross-room logic works?:
  - unify cross-room strats to go under links, with annotations on the cross-room state (in new strat properties)
  - replaces "initiateRemotely", allows obstacles and one-way cross-room paths to be handled properly
- minimal items mode:
  - could go in pending "Wild" item progression preset (along with option to allow items to be potentially required to be used in their return path)
  - taking into account objectives & MB requirements, replace unneeded items with nothings (e.g. empty Missile container)
  - keep item dots as they would have been (mixture of different possible types)
  - there's no longer a guarantee that every room can be eventually reachable
  - maybe allow customizabilty of which items can be removed:
    - some people might still want to get certain items (e.g. beams)
- consider "friendly reserve tank behavior" QoL option in max:
  - manually refilling to full doesn't empty the remaining reserves (requested by zero318)
  - i-frames don't expire during reserve? (though this would break double-damage boost strats)
  - no heat damage during reserve refill
  - maybe?:
    - energy recharge stations also refill reserve energy
    - collecting etank also refills reserves?
  - (not part of QoL:) fix crash when pausing on frame when auto reserve triggers 
  - See existing patch for some of these: https://metroidconstruction.com/resource.php?id=418
- consider bot-friendly API
- "wild" item progression mode, where new item may be required to be used for the return path.
- consider idea from selicre: "what if there was a mode in which walljumps could be unlocked by visiting etecoons (and shinesparking by visiting dachora)?"
- custom demos
- include a check that the client and server are matching versions and give a more meaningful error when they aren't
- look into botwoon requirements: 
  https://maprando.com/seed/-yvSvwjFlrfJN1NRxDi-Jw/data/visualizer/index.html
- QoL option for save station fast travel (in Max)?
- investigate problem when using quick reload (L+R+Select+Start) while unpausing with 0 energy.
- investigate: ridley gray door closed when reserve triggered (in sapphron seed)
- fix escape timer tech mapping to use reverse Amphitheatre notable for can_acid_dive
- model improvement:
  - try using localized output: use token that room is placed in, instead of applying attention across all tokens
  - try nvidia transformer engine
  - increase model size, probably decrease pass factor and buffer size
  - try again using action values, to reduce the amount of computation needed
- when tile above Samus gets explored (in speedways) make it get revealed too
- fix missing Samus tile in Bomb message box (issue with map tile expansion patch)
- add logic override for strat to run under tourian blue hoppers from left (except with ultra-low QoL)
- fix: arrow map tile down to toilet doesn't get revealed (when it crosses areas)?
- logic: killing 3 musketeers with ice should require patience?
- fix toilet tile in botwoon's hallway with "vanilla map" option.
- handle 3-room shinesparks
  - at least basic case where using two-room combined runway to get a charge then jump into a 3rd room
    - should be representable with canLeaveCharged having a canComeInCharged requirement (180 frames)
  - in trickier cases, the frames in canLeaveCharged could depend on frames remaining in canComeInCharged
    - we could add a field in canComeInCharged "relativeFrameRemaining" for this
- make kraid camera act normal when entering from left
  - same thing with spore spawn entering from bottom
- handle (steep) slopes in runway length calculations
- 10 super botwoon should be possible in Expert (and 30 missile in Insane?)
- possibly adjust some of the transition marker letters:
  - make the right part of the N thicker (possibly make it 7 pixels wide?)
  - make M and W be 7 pixels wide. 
    - Mirror them to put the gap in the correct place?
    - but if it has tiles on both the left & right, what do we do?
       - keep it 6 pixels?
- maybe make Mother Brain Room reveal all its tiles (and maybe explore them too? but probably not), to be more consistent with the other boss rooms
   - on the other hand, what about minibosses and other objectives? maybe just leave all this alone?
- fix save animation colors (area-themed color looks a little bad?)
- logic: metroid tank damage may need to be higher without some tech (multiplier doesn't apply)
- fix how spoiler map sometimes won't show escape route
- see if it is possible to prevent song changes from messing up enemy behavior
- fix problem with disappearing typewriter text when pausing as escape sequence starts
- add a tip that you can share a seed using the URL.
- logic (maybe): moondance (bowling alley), tas dance (green brin shaft)
- make graph traversals faster by using previous step for initial local states (probably not worth it?):
  - we'd have to do a full graph traversal to get spoiler route as a separate step, to avoid getting weird long paths
- in sm-json-data: use Ship refill in G-mode strats:
  - for strats that enter G-mode into Landing Site, use it, and then go back out still in G-mode
- replace Botwoon Hallway portion of Toilet level data with something more neutral
   - also remove the enemies from the Botwoon Hallway part
- fix gray door after mother brain when entering baby kraid (& metal pirates, boss rooms, etc.?)
- add patch for handling crashes? (to display the stack & registers)
- if possible, debug crash in Mt. Everest from Scottycro42 (https://clips.twitch.tv/DarlingSavageDogeMcaT-zgV9PF33MiawTpL2)
- oats seed Apr 1:
 - main street shinespark energy
 - kronic boost heatframes
 - metal pirates hitbox doesn't need plasma
- take double-hits into account correctly with reserve energy.
- check if pants room internal door connects correctly in logic
- add option (enabled on Challenge) to not treat tanks as filler items anymore after giving Varia (including the step where giving Varia)
  - maybe more general option to postpone unneeded filler items aside from missiles
- spoiler visualizer improvements (see GitHub issue)
- find some way to have forced mode take into account difficulty of defeating bosses (and other flags)
  - for each flag, identify its tier using just the flag edge (not redoing a full graph traversal)
  - then for the item placement, have the graph traversal treat that flag not as free but as whatever difficulty it was.
- fix graphics in door transitions?
- fix (sometimes?) glitched right door in GT. X-Ray showed a plasma beam inside it
- make quick reload work while in pause menu?
- refine cross room shinesparks:
    - slopes
- consider overhauling how cross-room logic is encoded:
  - canComeInCharged should be in a special part of the "node" (symmetric to "canLeaveCharged"), not in "links"
  - same thing for adjacentRunway
  - since "can" sounds like a tech, maybe we should rename these "enterCharged", "enterWithRunway", etc. (later we can have
    "enterWithSpeedball" and other things), and symmetrically, "exitCharged", "exitWithSpeedball", etc.
  - This is cleaner, reduces need for preprocessing, and would cut out the possibility of expressing invalid things
    like requiring multiple adjacentRunway from different nodes in the same strat.
- improve slow-progression logic: allow item progression by unlocking way back
  - don't immediately place filler items at one-way reachable locations
  - instead check that when a key item is placed at a previously one-way-reachable location, the item would not have provided
    a way back at an earlier step?
- fix spoiler log for reverse paths using shinesparks, G-mode, etc.
- fix bug where suit color does not change when changing suits while taking damage (e.g. lava dive)?
- fix bug where music is wrong after quick reload (even after going to next room).
- clean up the web service, to reduce the amount of boilerplate plumbing settings around.
- figure out why some rooms are dark (some FX other than palette FX?)
- fixes/improvements to area palettes:
  - add back palette FX glows using correct palettes.
  - fix palette in Crocomire cutscene when wall collapses
  - fix cutscene between MB1 and MB2
  - fix background during Ridley fight
- During escape, block backward path using room setup ASM instead of door ASM (so it can still work after leaving room another way)
  - when going into room with no doorcap (e.g. escape room 1, glass tunnel) fix how gray door appears:
    - shift to the right a tile.
    - maybe use wall PLM instead of gray door
  - or, possibly better idea: don't spawn a gray door or wall, just have it take you into post-MB-fight state of MB room
    (like escape auto-save does).
- make separate option for patching out major glitches?
  - include GT code, Spacetime beam (currently patched out)
  - make OOB cause instant death?
  - others
- Add way to export settings from seed page (and export/import on main page).
- Better validation/error-handling of web service
  - push more validation into client
- Add note to strat in Post-Crocomire farming room to get to top-left with HiJump
  (run on platform enemy and jump)
- Use separate worker pool to run randomization (to avoid blocking web requests)
- Rust cleanup:
    - Use `serde_json` instead of `json` crate for loading sm-json-data.
    - Clean up error handling: get rid of a bunch of remaining unwrap()'s, etc.
- Make Gravity-only Samus palette different from Gravity+Varia.
    - Figure out how this can work with custom sprites.
- Consider rejecting cases where the set of bireachable item locations grows too slow or too fast.
- move GFX colors:
  - Morph Ball room (blue brinstar), tileset 7:
    - [0x31, 0x32, 0x33] -> [0x38, 0x39, 0x3A]
- fix tiny bug: when bottom-left door of landing site is an area transition, the arrow shows up from the beginning
  of the game (due to running the door ASM while loading the game)
- fix internal checksum in output ROM
- fix suit graphics not showing after getting suit (consequence of skipping animation)?
- have forced mode take into account return path?
  - probably bad idea, because returning may not be required (before getting another item that makes it easier).


maybe someday?:
- minimizer mode? (select rooms to include randomly, hand-picked, and/or user-selected)
- make map rando for other hacks (e.g. project base, subversion?)
  - would be a lot of work. we could invite others to help implement the logic


rejected ideas (probably):
- set boss flag immediately when boss dies.
- balance boss distribution (one boss per area, corresponding to vanilla?)
- consider moving the MB barriers to the right one tile (or two?), to make them interfere less with ice zeb skip.
- Option for anti-softlock patches (e.g. in Moat, Early Supers, etc.)?
  - disable acid trigger in Leodox room?<|MERGE_RESOLUTION|>--- conflicted
+++ resolved
@@ -42,11 +42,8 @@
 
 
 TODO:
-<<<<<<< HEAD
 - Fix glass tunnel PLM drawing: https://github.com/amoebaOfDoom/subversion/blob/master/Project/ASM/PLM%20draw%20fix.asm
-=======
 - prevent empty tiles (grid lines only) from showing as explored on mini-map?
->>>>>>> ed8c92ca
 - model energy usage in the escape.
   - can be necessary to ensure beatability of seeds with reduced items and disabled escape refill.
 - possible QoL: while pause menu is fading in, press R to immediately initiate switching to equipment screen
