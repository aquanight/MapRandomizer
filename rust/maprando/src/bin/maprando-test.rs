--- conflicted
+++ resolved
@@ -13,7 +13,7 @@
     Randomizer,
 };
 use maprando::settings::{
-    AreaAssignment, DoorsMode, ItemProgressionSettings, QualityOfLifeSettings, RandomizerSettings, SkillAssumptionSettings, StartLocationMode
+    AreaAssignment, ItemProgressionSettings, QualityOfLifeSettings, RandomizerSettings, SkillAssumptionSettings, StartLocationMode
 };
 use maprando::spoiler_map;
 use maprando_game::GameData;
@@ -407,11 +407,7 @@
     if let Some(fixed_preset) = &args.skill_preset {
         let path = format!("data/presets/skill-assumptions/{}.json", fixed_preset);
         let s = std::fs::read_to_string(&path)
-<<<<<<< HEAD
-            .context(format!("Unable to read {}", path.as_str()))?;
-=======
             .context(format!("Unable to load skill preset: {}", path))?;
->>>>>>> c2cd5ccb
         let p: SkillAssumptionSettings = serde_json::from_str(&s)?;
         skill_presets = vec![p];
     } else {
@@ -426,11 +422,7 @@
     if let Some(fixed_preset) = &args.item_preset {
         let path = format!("data/presets/item-progression/{}.json", fixed_preset);
         let s = std::fs::read_to_string(&path)
-<<<<<<< HEAD
-            .context(format!("Unable to read {}", path.as_str()))?;
-=======
             .context(format!("Unable to load item progression preset: {}", path))?;
->>>>>>> c2cd5ccb
         let p: ItemProgressionSettings = serde_json::from_str(&s)?;
         item_presets = vec![p];
     }
@@ -440,11 +432,7 @@
     if let Some(fixed_preset) = &args.qol_preset {
         let path = format!("data/presets/quality-of-life/{}.json", fixed_preset);
         let s = std::fs::read_to_string(&path)
-<<<<<<< HEAD
-            .context(format!("Unable to read {}", path.as_str()))?;
-=======
             .context(format!("Unable to load QoL preset: {}", path))?;
->>>>>>> c2cd5ccb
         let p: QualityOfLifeSettings = serde_json::from_str(&s)?;
         qol_presets = vec![p];
     }
