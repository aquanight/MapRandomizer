--- conflicted
+++ resolved
@@ -14,7 +14,6 @@
 
 <h3 class="my-3">Release History</h3>
 
-<<<<<<< HEAD
 <p><a id="release98">Version 99 (2023-11-28)</a>:
 <ul>
 <li>Changes to item progression logic relating to ETanks and Reserve Tanks:
@@ -35,10 +34,7 @@
     </ul>
 </ul>
 
-<p><a id="release98">Version 98 (2023-11-27)</a>:
-=======
 <p><a id="release98">Version 98 (2023-11-28)</a>:
->>>>>>> 5f9acac9
 <ul>
 <li>Map colors are brightened further to improve contrast.
 <li>Logic updates:
