body {
	font-family: sans-serif;
	background-color: #111;
	margin: 0;
	overflow: hidden;
}
a {
	color: white;	
}
img {
	touch-action: none;
}
<<<<<<< HEAD
div {
	touch-action: none;
}
=======
>>>>>>> 7e8d7c2e
#map {
	position: absolute;
	width: 1776px;
	image-rendering: pixelated;
	top: 0;
	left: 0;
}
#path-overlay {
	position: absolute;
	pointer-events: none;
}
#obscure-overlay {
	position: absolute;
	margin: 24px;
	width: 1728px;
	height: 1728px;
	image-rendering: pixelated;
	z-index: 1;
	pointer-events: none
}
#path-overlay {
	z-index: 3
}
#overlay {
	position: absolute;
	z-index: 2;
}
#grid-overlay {
	position: absolute;
	pointer-events: none;
	width: 1776px;
	image-rendering: pixelated;
	top: 0;
	left: 0;
	z-index: 2;
}
.popup, #room-info, #sidebar-info, #sidebar-route, #settings {
	position: relative;
	color: #eee;
	background-color: #222222e0;
	z-index: 3;
	border: 2px solid #222;
	border-radius: 2px;
	padding: 2px;
	line-height: 1em;
	pointer-events: none;
}
#sidebar-info {
	position: fixed;
	max-height: 600px;
	overflow-y: auto;
	pointer-events: auto;
	top: 16px;
	left: 16px;
	touch-action: auto;
}
#settings {
	top: 16px;
	right: 16px;
	position: fixed;
	pointer-events: auto;
}
.sidebar-title {
	font-size: x-large;
}
.sidebar-item-name {
	font-size: x-large;
	margin-top: 12px;
}
.item-list {
	width: 440px;
}
.category {
	font-size: small;
	font-weight: bold;
	margin-top: 8px;
}
.step-panel {
	padding: 3px;
	display: flex;
	align-items: center;
}
.step-panel:hover {
	background-color: #333333e0;
}
.step-panel.selected {
	background-color: #444480e0;
}
.step-number {
	font-size: small;
	font-weight: bold;
	text-align: right;
	width: 16px;
	height: 16px;
	margin-right: 8px;
}
.step-whole-map {
	font-size: small;
	font-weight: bold;
	margin-right: 8px;
}
.hidden {
	display: none;
}
.popup {
	display: none;
	z-index: 2;
}
.icon:hover + .popup {
	display: block;
	width: auto;
}
.icon, .ui-icon, .ui-icon-hoverable {
	background-image: url("items.png");
	width: 16px;
	height: 16px;
	background-size: 384px;
	image-rendering: pixelated;
	transition: transform 200ms ease;
}
.icon {
	position: absolute;
}
.ui-icon, .ui-icon-hoverable {
	display: inline-block;
	margin-top: 1px;
	margin-bottom: 1px;
	margin-left: 1px;
	margin-right: 1px;
}
.icon:hover {
	transform: scale(2);
	z-index: 2;
}
.ui-icon-hoverable:hover {
	transform: scale(2);
	z-index: 2;
}
.ui-icon-hoverable.selected {
	transform: scale(1.5);
}
.button {
	background-color: #36f;
	border-radius: 2px;
	font-weight: bold;
	text-align: center;
	padding: 5px;
	cursor: pointer;
}
#msg-wrap {
	display:flex;
	justify-content: center;
	align-items: center;
	height: 100vh;
}
.msg {
	background: #222;
	color: #eee;
	background-color: #222;
	z-index: 3;
	border-radius: 2px;
	padding: 8px;
}
.msg-title {
	text-align: center;
	margin: 10px;
}
.flag {
	position: absolute;
}
.flag:hover {body {
	font-family: sans-serif;
	background-color: #111;
	margin: 0;
	overflow: hidden;
}
a {
	color: white;	
}
img {
	touch-action: none;
}
div {
	touch-action: none;
}
#map {
	position: absolute;
	width: 1776px;
	image-rendering: pixelated;
	top: 0;
	left: 0;
}
#path-overlay {
	position: absolute;
	pointer-events: none;
}
#obscure-overlay {
	position: absolute;
	margin: 24px;
	width: 1728px;
	height: 1728px;
	image-rendering: pixelated;
	z-index: 1;
	pointer-events: none
}
#path-overlay {
	z-index: 3
}
#overlay {
	position: absolute;
	z-index: 2;
}
#grid-overlay {
	position: absolute;
	pointer-events: none;
	width: 1776px;
	image-rendering: pixelated;
	top: 0;
	left: 0;
	z-index: 2;
}
.popup, #room-info, #sidebar-info, #sidebar-route, #settings {
	position: relative;
	color: #eee;
	background-color: #222222e0;
	z-index: 3;
	border: 2px solid #222;
	border-radius: 2px;
	padding: 2px;
	line-height: 1em;
	pointer-events: none;
}
#sidebar-info {
	position: fixed;
	max-height: 600px;
	overflow-y: auto;
	pointer-events: auto;
	top: 16px;
	left: 16px;
}
#settings {
	position: fixed;
	pointer-events: auto;
	bottom: 16px;
	left: 16px;
}
.sidebar-title {
	font-size: x-large;
}
.sidebar-item-name {
	font-size: x-large;
	margin-top: 12px;
}
.item-list {
	width: 440px;
}
.category {
	font-size: small;
	font-weight: bold;
	margin-top: 8px;
}
.step-panel {
	padding: 3px;
	display: flex;
	align-items: center;
}
.step-panel:hover {
	background-color: #333333e0;
}
.step-panel.selected {
	background-color: #444480e0;
}
.step-number {
	font-size: small;
	font-weight: bold;
	text-align: right;
	width: 16px;
	height: 16px;
	margin-right: 8px;
}
.step-whole-map {
	font-size: small;
	font-weight: bold;
	margin-right: 8px;
}
.hidden {
	display: none;
}
.popup {
	display: none;
	z-index: 2;
}
.icon:hover + .popup {
	display: block;
	width: auto;
}
.icon, .ui-icon, .ui-icon-hoverable {
	background-image: url("items.png");
	width: 16px;
	height: 16px;
	background-size: 384px;
	image-rendering: pixelated;
	transition: transform 200ms ease;
}
.icon {
	position: absolute;
}
.ui-icon, .ui-icon-hoverable {
	display: inline-block;
	margin-top: 1px;
	margin-bottom: 1px;
	margin-left: 1px;
	margin-right: 1px;
}
.icon:hover {
	transform: scale(2);
	z-index: 2;
}
.ui-icon-hoverable:hover {
	transform: scale(2);
	z-index: 2;
}
.ui-icon-hoverable.selected {
	transform: scale(1.5);
}
.button {
	background-color: #36f;
	border-radius: 2px;
	font-weight: bold;
	text-align: center;
	padding: 5px;
	cursor: pointer;
}
#msg-wrap {
	display:flex;
	justify-content: center;
	align-items: center;
	height: 100vh;
}
.msg {
	background: #222;
	color: #eee;
	background-color: #222;
	z-index: 3;
	border-radius: 2px;
	padding: 8px;
}
.msg-title {
	text-align: center;
	margin: 10px;
}
.flag {
	position: absolute;
}
.flag:hover {
	transform: scale(1.5);
	z-index: 2;
}
.flag:hover + .popup {
	display: block;
	width: auto;
}
	transform: scale(1.5);
	z-index: 2;
}
.flag:hover + .popup {
	display: block;
	width: auto;
}<|MERGE_RESOLUTION|>--- conflicted
+++ resolved
@@ -10,12 +10,6 @@
 img {
 	touch-action: none;
 }
-<<<<<<< HEAD
-div {
-	touch-action: none;
-}
-=======
->>>>>>> 7e8d7c2e
 #map {
 	position: absolute;
 	width: 1776px;
