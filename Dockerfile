<<<<<<< HEAD
FROM rust:1.72.0 as build
=======
FROM rust:1.67.0-buster as build
>>>>>>> c18447cd

# First get Cargo to download the crates.io index (which takes a long time) via `cargo install lazy_static`
# Both `cargo update` and `crater search` no longer update the crates.io index, see: https://github.com/rust-lang/cargo/issues/3377
RUN cargo new --bin rust
WORKDIR /rust
RUN cargo install lazy_static; exit 0

# Now use a dummy binary to build the project dependencies (allowing the results to be cached)
COPY rust/Cargo.lock /rust/Cargo.lock
COPY rust/Cargo.toml /rust/Cargo.toml
RUN cargo build --release
RUN rm /rust/src/*.rs

# Download the map dataset, extraction will occur in-container to reduce image size
WORKDIR /maps
RUN wget https://storage.googleapis.com/super-metroid-map-rando/maps/session-2023-06-08T14:55:16.779895.pkl-bk24-subarea-balance-2.tgz \
    -O maps.tar.gz
RUN tar xfz maps.tar.gz --directory /maps && rm maps.tar.gz

# Now copy over the source code and build the real binary
COPY rust /rust
WORKDIR /rust
RUN cargo build --release --bin maprando-web

<<<<<<< HEAD
# Now copy over data needed at runtime, that wasn't needed to build the binary.
COPY Mosaic /Mosaic
COPY compressed_data /compressed_data
=======
# Now restart with a slim base image and just copy over the binary and data needed at runtime.
FROM debian:buster-slim
RUN apt-get update && apt-get install -y \
    libssl1.1 \
    && rm -rf /var/lib/apt/lists/*
>>>>>>> c18447cd
COPY patches /patches
COPY gfx /gfx
COPY sm-json-data /sm-json-data
COPY MapRandoSprites /MapRandoSprites
COPY room_geometry.json /
COPY palette_smart_exports /palette_smart_exports
COPY visualizer /visualizer
# Both stages will run in parallel until the build stage is refernced,
# at which point this stage will wait for the `build` stage to complete, so delay these until last
COPY --from=build /maps /maps
COPY --from=build /rust/data /rust/data
COPY --from=build /rust/static /rust/static
# Since the bin is the most likely thing to have changed, copy it last to avoid invalidating the rest of the steps
COPY --from=build /rust/target/release/maprando-web /rust
WORKDIR /rust
<<<<<<< HEAD
CMD ["/rust/target/release/maprando-web"]
=======
ENTRYPOINT ["/rust/maprando-web"]
>>>>>>> c18447cd
<|MERGE_RESOLUTION|>--- conflicted
+++ resolved
@@ -1,8 +1,4 @@
-<<<<<<< HEAD
-FROM rust:1.72.0 as build
-=======
 FROM rust:1.67.0-buster as build
->>>>>>> c18447cd
 
 # First get Cargo to download the crates.io index (which takes a long time) via `cargo install lazy_static`
 # Both `cargo update` and `crater search` no longer update the crates.io index, see: https://github.com/rust-lang/cargo/issues/3377
@@ -27,17 +23,13 @@
 WORKDIR /rust
 RUN cargo build --release --bin maprando-web
 
-<<<<<<< HEAD
-# Now copy over data needed at runtime, that wasn't needed to build the binary.
-COPY Mosaic /Mosaic
-COPY compressed_data /compressed_data
-=======
 # Now restart with a slim base image and just copy over the binary and data needed at runtime.
 FROM debian:buster-slim
 RUN apt-get update && apt-get install -y \
     libssl1.1 \
     && rm -rf /var/lib/apt/lists/*
->>>>>>> c18447cd
+COPY Mosaic /Mosaic
+COPY compressed_data /compressed_data
 COPY patches /patches
 COPY gfx /gfx
 COPY sm-json-data /sm-json-data
@@ -53,8 +45,4 @@
 # Since the bin is the most likely thing to have changed, copy it last to avoid invalidating the rest of the steps
 COPY --from=build /rust/target/release/maprando-web /rust
 WORKDIR /rust
-<<<<<<< HEAD
-CMD ["/rust/target/release/maprando-web"]
-=======
-ENTRYPOINT ["/rust/maprando-web"]
->>>>>>> c18447cd
+ENTRYPOINT ["/rust/maprando-web"]